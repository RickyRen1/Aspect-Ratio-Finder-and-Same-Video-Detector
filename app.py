from fastapi import FastAPI, UploadFile, File, HTTPException, Query
from fastapi.responses import JSONResponse
from typing import Optional, List
import cv2
import logging
import os
import math
import random
import uvicorn
import numpy as np

app = FastAPI(title="Aspect Ratio Finder and Same Video Detector")
log = logging.getLogger("uvicorn.error")

# In-memory storage of videos where the key is the video ID and the value is the video metadata
# The video metadata is a dictionary with the following keys:
# - video_id: the ID of the video
# - width: the width of the video
# - height: the height of the video
# - aspect_ratio: the aspect ratio of the video
# - ratio_bucket: the ratio bucket of the video
# - filename: the filename of the video
# - frame_hashes: list of perceptual frame hashes for similarity detection
videos = {}

# list of perceptual frame hashes for similarity detection with key:value
# video_id: list of hashes
frame_hash_dict = {}

# Aspect ratio buckets to put videos into with 1% tolerance
ASPECT_RATIO_BUCKETS = {
    "9:16": 9 / 16,
    "1:1": 1.0,
    "4:5": 4 / 5,
    "16:9": 16 / 9,
    "Other": 0
}

def get_next_video_id() -> str:
    """
    Generate a random 8-digit video ID
    :return: 8-digit number if a random ID could be generated. Raises exception otherwise.
    :rtype: str
    """
    max_id = 99999999
    for i in range(max_id+1):
        random_id = random.randint(0, max_id)
        video_id = f"{random_id:08d}"
        if video_id not in videos.keys():
            return video_id
    raise Exception("No free video IDs available")

def find_ratio_bucket(width, height):
    """
    Find the ratio bucket for the given aspect ratio.
    :param int width: width of the video we are dealing with
    :param int height: height of the video we are dealing with
    :return: The ratio bucket name, or Other if no bucket is within 1% tolerance.
    :rtype: str
    """
    aspect_ratio_float = width / height if height != 0 else 0
    for name, ratio in ASPECT_RATIO_BUCKETS.items():
        tolerance = ratio * 0.01  # 1% tolerance
        if abs(aspect_ratio_float - ratio) <= tolerance:
            return name
    return "Other"

def dhash_gray(image_gray: np.ndarray) -> int:
    """
    Compute a 64-bit dHash (difference hash) for a grayscale image.
    :param np.ndarray image_gray: Grayscale image from video upload
    :return: 64-bit integer hash value representing the image
    :rtype: int
    """
    # Resize to 9x8 to get 8 rows and 9 columns
    # 9 columns produce 8 comparisons (0 vs 1, 1 vs 2, ..., 7 vs 8).
    # 8 rows with 8 bits per row = 64 bits
    resized = cv2.resize(image_gray, (9, 8), interpolation=cv2.INTER_AREA)
    # Compare horizontal neighbors
    diff = resized[:, 1:] > resized[:, :-1]
    # Pack bits into 64-bit integer
    bits = 0
    bit_index = 0
    for row in diff:
        for val in row:
            if bool(val):
                bits |= (1 << bit_index)
            bit_index += 1
    return int(bits)


def sample_frame_hashes(file_path: str, max_frames: int = 15) -> List[int]:
    """
    Sample frames across the video and compute dHashes for similarity.
    :param str file_path: Path to the video file to sample
    :param int max_frames: Maximum number of frames to sample across the video
    :return: List of 64-bit integer hash values for sampled frames
    :rtype: list[int]
    """
    cap = cv2.VideoCapture(file_path)
    if not cap.isOpened():
        cap.release()
        return []
    
    frame_count = int(cap.get(cv2.CAP_PROP_FRAME_COUNT)) or 0
    if frame_count <= 0:
        frame_count = max_frames
    
    # Evenly sample frames across the video
    indices = np.linspace(0, max(0, frame_count - 1), num=min(max_frames, max(1, frame_count)), dtype=int)
    hashes = []
    
    for idx in indices:
        cap.set(cv2.CAP_PROP_POS_FRAMES, int(idx))
        ok, frame = cap.read()
        if not ok or frame is None:
            continue
        gray = cv2.cvtColor(frame, cv2.COLOR_BGR2GRAY)
        hashes.append(dhash_gray(gray))
    
    cap.release()
    return hashes


def hamming_distance(a: int, b: int) -> int:
    """
    Calculate Hamming distance between two integers (number of differing bits).
    :param int a: First hash value to compare
    :param int b: Second hash value to compare
    :return: Number of differing bits between the two integers
    :rtype: int
    """
    return bin(a ^ b).count("1")


def compare_video_hashes(hashes_a: List[int], hashes_b: List[int]) -> float:
    """
    Compare two lists of video frame hashes and return a similarity score in [0, 1].
    1.0 means identical, 0.0 means completely different.
    :param List[int] hashes_a: Hash list for video A
    :param List[int] hashes_b: Hash list for video B
    :return: Similarity score between 0.0 and 1.0
    :rtype: float
    """
    if not hashes_a or not hashes_b:
        return 0.0
    
    # For each hash in set A, find the minimum distance to any hash in set B
    distances = []
    for h in hashes_a:
        min_dist = min(hamming_distance(h, hb) for hb in hashes_b)
        distances.append(min_dist)
    
    # Normalize by 64 bits (dHash produces 64-bit values)
    avg_distance = float(np.mean(distances))
    similarity = max(0.0, 1.0 - (avg_distance / 64.0))
    return similarity


def extract_video_metadata(file_path):
    """
    Extract the video metadata from the file.
    :param str file_path: The path to the video file.
    :return: The video metadata.
    :rtype: tuple
    """
    cap = cv2.VideoCapture(file_path)
    if not cap.isOpened():
        raise Exception("Could not open video file")
    width = int(cap.get(cv2.CAP_PROP_FRAME_WIDTH))
    height = int(cap.get(cv2.CAP_PROP_FRAME_HEIGHT))
    ratio_bucket = find_ratio_bucket(width, height)
    greatest_common_divisor = math.gcd(width, height)
    aspect_ratio = f"{int(width/greatest_common_divisor)}:{int(height/greatest_common_divisor)}"
    cap.release()
    return width, height, aspect_ratio, ratio_bucket

@app.post("/upload")
async def upload_videos(files: list[UploadFile] = File(...)):
    """
    Upload one or more MP4 videos and extract metadata
    :return: A JSONResponse of a list of video metadata dictionaries.
    :rtype: JSONResponse
    """
    if not files:
        raise HTTPException(status_code=400, detail="No files provided")
    results = []
    temp_paths = []
    try:
        for file in files:
            filename = file.filename or ""
            log.info(f"Processing file: {filename}")
            content_type = getattr(file, "content_type", None) or ""
            is_mp4_by_name = filename.lower().endswith('.mp4')
            is_mp4_by_type = content_type.lower() == 'video/mp4'
            if not (is_mp4_by_name or is_mp4_by_type):
                raise HTTPException(
                    status_code=400, 
                    detail=f"Only MP4 files are supported. Received filename='{filename}', content_type='{content_type}'"
                )
            video_id = get_next_video_id()
            temp_path = f"temp_{video_id}.mp4"
            temp_paths.append(temp_path)
            with open(temp_path, "wb") as buffer:
                content = await file.read()
                buffer.write(content)
            width, height, aspect_ratio, ratio_bucket = extract_video_metadata(temp_path)
            frame_hashes = sample_frame_hashes(temp_path)
            video_metadata = {
                "video_id": video_id,
                "width": width,
                "height": height,
                "aspect_ratio": aspect_ratio,
                "ratio_bucket": ratio_bucket,
                "filename": filename
            }
            frame_hash_dict[video_id] = frame_hashes
            results.append(video_metadata)
            videos[video_id] = video_metadata
        return JSONResponse(content=results)
    except HTTPException:
        # Let HTTPExceptions propagate so their detail/status are preserved
        raise
    except Exception as e:
        log.error(f"Unexpected error processing videos: {e}")
        raise HTTPException(status_code=400, detail=f"Error processing videos: {e}")
    finally:
        for p in temp_paths:
            if os.path.exists(p):
                try:
                    os.remove(p)
                except Exception:
                    log.error(f"Error deleting temp file {p}")
                    pass


@app.get("/videos")
async def list_videos(ratio: Optional[str] = Query(default=None, description="Canonical aspect ratio like 9:16, 1:1, 4:5, 16:9")):
    """
    List uploaded videos, optionally filtered by canonical aspect ratio bucket.
    :param Optional[str] ratio: Canonical aspect ratio filter (i.e., 9:16, 1:1, 4:5, 16:9, Other)
    :return: List of uploaded video metadata dictionaries
    :rtype: list[dict]
    """
    values = list(videos.values())
    log.info(f"Listing videos with ratio: {ratio}")
    if ratio is None:
        return values
    matching_videos = []
    for video in values:
        log.info(f"Video: {video['filename']} has ratio: {video['ratio_bucket']}")
        if video["ratio_bucket"] == ratio:
            matching_videos.append(video)
    return matching_videos


@app.get("/match")
async def match_videos(video_id: str = Query(..., description="Video ID to match against other videos")):
    """
    Find videos with similar content to the given video_id.
    Uses perceptual hashing that's robust to overlays, aspect ratio, brightness, etc.
    :param str video_id: Video ID to match against other uploaded videos
    :return: List of similar videos with filename and confidence score
    :rtype: list[dict]
    """
    if video_id not in frame_hash_dict:
        raise HTTPException(status_code=404, detail=f"Video with ID {video_id} not found")
    
    target_hashes = frame_hash_dict[video_id]
    
    if not target_hashes:
        raise HTTPException(status_code=400, detail="Target video has no frame hashes")
    
    similar_videos = []
    
    for video_id_check, video_hashes in frame_hash_dict.items():
        if video_id_check == video_id:
            continue
        
        similarity = compare_video_hashes(target_hashes, video_hashes)
        
        if similarity > 0.6:
            similar_videos.append({
                "video_id": video_id_check,
                "filename": videos[video_id_check]["filename"],
                "confidence": round(similarity, 4)
            })
    
    # Sort by confidence (highest first)
    similar_videos.sort(key=lambda x: x["confidence"], reverse=True)
    
    return similar_videos


@app.get("/")
async def root():
    """
    Root endpoint to give description
    :return: Dictionary of description and endpoints
    :rtype: dict
    """
    log.info("Root endpoint called")
    return {
        "message": "Aspect Ratio Finder and Same Video Detector",
        "endpoints": {
            "upload": "POST /upload - Upload video files",
            "videos": "GET /videos?ratio=<ratio> - List all videos or filter by aspect ratio",
            "match": "GET /match?video_id=<id> - Find videos with similar content",
        }
    }

if __name__ == "__main__":
<<<<<<< HEAD
    uvicorn.run(app, host="0.0.0.0", port=10000, log_level="info", access_log=True)
=======
    uvicorn.run(app, host="0.0.0.0", port=8000, log_level="info", access_log=True)


>>>>>>> 60f69d14
<|MERGE_RESOLUTION|>--- conflicted
+++ resolved
@@ -1,319 +1,313 @@
-from fastapi import FastAPI, UploadFile, File, HTTPException, Query
-from fastapi.responses import JSONResponse
-from typing import Optional, List
-import cv2
-import logging
-import os
-import math
-import random
-import uvicorn
-import numpy as np
-
-app = FastAPI(title="Aspect Ratio Finder and Same Video Detector")
-log = logging.getLogger("uvicorn.error")
-
-# In-memory storage of videos where the key is the video ID and the value is the video metadata
-# The video metadata is a dictionary with the following keys:
-# - video_id: the ID of the video
-# - width: the width of the video
-# - height: the height of the video
-# - aspect_ratio: the aspect ratio of the video
-# - ratio_bucket: the ratio bucket of the video
-# - filename: the filename of the video
-# - frame_hashes: list of perceptual frame hashes for similarity detection
-videos = {}
-
-# list of perceptual frame hashes for similarity detection with key:value
-# video_id: list of hashes
-frame_hash_dict = {}
-
-# Aspect ratio buckets to put videos into with 1% tolerance
-ASPECT_RATIO_BUCKETS = {
-    "9:16": 9 / 16,
-    "1:1": 1.0,
-    "4:5": 4 / 5,
-    "16:9": 16 / 9,
-    "Other": 0
-}
-
-def get_next_video_id() -> str:
-    """
-    Generate a random 8-digit video ID
-    :return: 8-digit number if a random ID could be generated. Raises exception otherwise.
-    :rtype: str
-    """
-    max_id = 99999999
-    for i in range(max_id+1):
-        random_id = random.randint(0, max_id)
-        video_id = f"{random_id:08d}"
-        if video_id not in videos.keys():
-            return video_id
-    raise Exception("No free video IDs available")
-
-def find_ratio_bucket(width, height):
-    """
-    Find the ratio bucket for the given aspect ratio.
-    :param int width: width of the video we are dealing with
-    :param int height: height of the video we are dealing with
-    :return: The ratio bucket name, or Other if no bucket is within 1% tolerance.
-    :rtype: str
-    """
-    aspect_ratio_float = width / height if height != 0 else 0
-    for name, ratio in ASPECT_RATIO_BUCKETS.items():
-        tolerance = ratio * 0.01  # 1% tolerance
-        if abs(aspect_ratio_float - ratio) <= tolerance:
-            return name
-    return "Other"
-
-def dhash_gray(image_gray: np.ndarray) -> int:
-    """
-    Compute a 64-bit dHash (difference hash) for a grayscale image.
-    :param np.ndarray image_gray: Grayscale image from video upload
-    :return: 64-bit integer hash value representing the image
-    :rtype: int
-    """
-    # Resize to 9x8 to get 8 rows and 9 columns
-    # 9 columns produce 8 comparisons (0 vs 1, 1 vs 2, ..., 7 vs 8).
-    # 8 rows with 8 bits per row = 64 bits
-    resized = cv2.resize(image_gray, (9, 8), interpolation=cv2.INTER_AREA)
-    # Compare horizontal neighbors
-    diff = resized[:, 1:] > resized[:, :-1]
-    # Pack bits into 64-bit integer
-    bits = 0
-    bit_index = 0
-    for row in diff:
-        for val in row:
-            if bool(val):
-                bits |= (1 << bit_index)
-            bit_index += 1
-    return int(bits)
-
-
-def sample_frame_hashes(file_path: str, max_frames: int = 15) -> List[int]:
-    """
-    Sample frames across the video and compute dHashes for similarity.
-    :param str file_path: Path to the video file to sample
-    :param int max_frames: Maximum number of frames to sample across the video
-    :return: List of 64-bit integer hash values for sampled frames
-    :rtype: list[int]
-    """
-    cap = cv2.VideoCapture(file_path)
-    if not cap.isOpened():
-        cap.release()
-        return []
-    
-    frame_count = int(cap.get(cv2.CAP_PROP_FRAME_COUNT)) or 0
-    if frame_count <= 0:
-        frame_count = max_frames
-    
-    # Evenly sample frames across the video
-    indices = np.linspace(0, max(0, frame_count - 1), num=min(max_frames, max(1, frame_count)), dtype=int)
-    hashes = []
-    
-    for idx in indices:
-        cap.set(cv2.CAP_PROP_POS_FRAMES, int(idx))
-        ok, frame = cap.read()
-        if not ok or frame is None:
-            continue
-        gray = cv2.cvtColor(frame, cv2.COLOR_BGR2GRAY)
-        hashes.append(dhash_gray(gray))
-    
-    cap.release()
-    return hashes
-
-
-def hamming_distance(a: int, b: int) -> int:
-    """
-    Calculate Hamming distance between two integers (number of differing bits).
-    :param int a: First hash value to compare
-    :param int b: Second hash value to compare
-    :return: Number of differing bits between the two integers
-    :rtype: int
-    """
-    return bin(a ^ b).count("1")
-
-
-def compare_video_hashes(hashes_a: List[int], hashes_b: List[int]) -> float:
-    """
-    Compare two lists of video frame hashes and return a similarity score in [0, 1].
-    1.0 means identical, 0.0 means completely different.
-    :param List[int] hashes_a: Hash list for video A
-    :param List[int] hashes_b: Hash list for video B
-    :return: Similarity score between 0.0 and 1.0
-    :rtype: float
-    """
-    if not hashes_a or not hashes_b:
-        return 0.0
-    
-    # For each hash in set A, find the minimum distance to any hash in set B
-    distances = []
-    for h in hashes_a:
-        min_dist = min(hamming_distance(h, hb) for hb in hashes_b)
-        distances.append(min_dist)
-    
-    # Normalize by 64 bits (dHash produces 64-bit values)
-    avg_distance = float(np.mean(distances))
-    similarity = max(0.0, 1.0 - (avg_distance / 64.0))
-    return similarity
-
-
-def extract_video_metadata(file_path):
-    """
-    Extract the video metadata from the file.
-    :param str file_path: The path to the video file.
-    :return: The video metadata.
-    :rtype: tuple
-    """
-    cap = cv2.VideoCapture(file_path)
-    if not cap.isOpened():
-        raise Exception("Could not open video file")
-    width = int(cap.get(cv2.CAP_PROP_FRAME_WIDTH))
-    height = int(cap.get(cv2.CAP_PROP_FRAME_HEIGHT))
-    ratio_bucket = find_ratio_bucket(width, height)
-    greatest_common_divisor = math.gcd(width, height)
-    aspect_ratio = f"{int(width/greatest_common_divisor)}:{int(height/greatest_common_divisor)}"
-    cap.release()
-    return width, height, aspect_ratio, ratio_bucket
-
-@app.post("/upload")
-async def upload_videos(files: list[UploadFile] = File(...)):
-    """
-    Upload one or more MP4 videos and extract metadata
-    :return: A JSONResponse of a list of video metadata dictionaries.
-    :rtype: JSONResponse
-    """
-    if not files:
-        raise HTTPException(status_code=400, detail="No files provided")
-    results = []
-    temp_paths = []
-    try:
-        for file in files:
-            filename = file.filename or ""
-            log.info(f"Processing file: {filename}")
-            content_type = getattr(file, "content_type", None) or ""
-            is_mp4_by_name = filename.lower().endswith('.mp4')
-            is_mp4_by_type = content_type.lower() == 'video/mp4'
-            if not (is_mp4_by_name or is_mp4_by_type):
-                raise HTTPException(
-                    status_code=400, 
-                    detail=f"Only MP4 files are supported. Received filename='{filename}', content_type='{content_type}'"
-                )
-            video_id = get_next_video_id()
-            temp_path = f"temp_{video_id}.mp4"
-            temp_paths.append(temp_path)
-            with open(temp_path, "wb") as buffer:
-                content = await file.read()
-                buffer.write(content)
-            width, height, aspect_ratio, ratio_bucket = extract_video_metadata(temp_path)
-            frame_hashes = sample_frame_hashes(temp_path)
-            video_metadata = {
-                "video_id": video_id,
-                "width": width,
-                "height": height,
-                "aspect_ratio": aspect_ratio,
-                "ratio_bucket": ratio_bucket,
-                "filename": filename
-            }
-            frame_hash_dict[video_id] = frame_hashes
-            results.append(video_metadata)
-            videos[video_id] = video_metadata
-        return JSONResponse(content=results)
-    except HTTPException:
-        # Let HTTPExceptions propagate so their detail/status are preserved
-        raise
-    except Exception as e:
-        log.error(f"Unexpected error processing videos: {e}")
-        raise HTTPException(status_code=400, detail=f"Error processing videos: {e}")
-    finally:
-        for p in temp_paths:
-            if os.path.exists(p):
-                try:
-                    os.remove(p)
-                except Exception:
-                    log.error(f"Error deleting temp file {p}")
-                    pass
-
-
-@app.get("/videos")
-async def list_videos(ratio: Optional[str] = Query(default=None, description="Canonical aspect ratio like 9:16, 1:1, 4:5, 16:9")):
-    """
-    List uploaded videos, optionally filtered by canonical aspect ratio bucket.
-    :param Optional[str] ratio: Canonical aspect ratio filter (i.e., 9:16, 1:1, 4:5, 16:9, Other)
-    :return: List of uploaded video metadata dictionaries
-    :rtype: list[dict]
-    """
-    values = list(videos.values())
-    log.info(f"Listing videos with ratio: {ratio}")
-    if ratio is None:
-        return values
-    matching_videos = []
-    for video in values:
-        log.info(f"Video: {video['filename']} has ratio: {video['ratio_bucket']}")
-        if video["ratio_bucket"] == ratio:
-            matching_videos.append(video)
-    return matching_videos
-
-
-@app.get("/match")
-async def match_videos(video_id: str = Query(..., description="Video ID to match against other videos")):
-    """
-    Find videos with similar content to the given video_id.
-    Uses perceptual hashing that's robust to overlays, aspect ratio, brightness, etc.
-    :param str video_id: Video ID to match against other uploaded videos
-    :return: List of similar videos with filename and confidence score
-    :rtype: list[dict]
-    """
-    if video_id not in frame_hash_dict:
-        raise HTTPException(status_code=404, detail=f"Video with ID {video_id} not found")
-    
-    target_hashes = frame_hash_dict[video_id]
-    
-    if not target_hashes:
-        raise HTTPException(status_code=400, detail="Target video has no frame hashes")
-    
-    similar_videos = []
-    
-    for video_id_check, video_hashes in frame_hash_dict.items():
-        if video_id_check == video_id:
-            continue
-        
-        similarity = compare_video_hashes(target_hashes, video_hashes)
-        
-        if similarity > 0.6:
-            similar_videos.append({
-                "video_id": video_id_check,
-                "filename": videos[video_id_check]["filename"],
-                "confidence": round(similarity, 4)
-            })
-    
-    # Sort by confidence (highest first)
-    similar_videos.sort(key=lambda x: x["confidence"], reverse=True)
-    
-    return similar_videos
-
-
-@app.get("/")
-async def root():
-    """
-    Root endpoint to give description
-    :return: Dictionary of description and endpoints
-    :rtype: dict
-    """
-    log.info("Root endpoint called")
-    return {
-        "message": "Aspect Ratio Finder and Same Video Detector",
-        "endpoints": {
-            "upload": "POST /upload - Upload video files",
-            "videos": "GET /videos?ratio=<ratio> - List all videos or filter by aspect ratio",
-            "match": "GET /match?video_id=<id> - Find videos with similar content",
-        }
-    }
-
-if __name__ == "__main__":
-<<<<<<< HEAD
-    uvicorn.run(app, host="0.0.0.0", port=10000, log_level="info", access_log=True)
-=======
-    uvicorn.run(app, host="0.0.0.0", port=8000, log_level="info", access_log=True)
-
-
->>>>>>> 60f69d14
+from fastapi import FastAPI, UploadFile, File, HTTPException, Query
+from fastapi.responses import JSONResponse
+from typing import Optional, List
+import cv2
+import logging
+import os
+import math
+import random
+import uvicorn
+import numpy as np
+
+app = FastAPI(title="Aspect Ratio Finder and Same Video Detector")
+log = logging.getLogger("uvicorn.error")
+
+# In-memory storage of videos where the key is the video ID and the value is the video metadata
+# The video metadata is a dictionary with the following keys:
+# - video_id: the ID of the video
+# - width: the width of the video
+# - height: the height of the video
+# - aspect_ratio: the aspect ratio of the video
+# - ratio_bucket: the ratio bucket of the video
+# - filename: the filename of the video
+# - frame_hashes: list of perceptual frame hashes for similarity detection
+videos = {}
+
+# list of perceptual frame hashes for similarity detection with key:value
+# video_id: list of hashes
+frame_hash_dict = {}
+
+# Aspect ratio buckets to put videos into with 1% tolerance
+ASPECT_RATIO_BUCKETS = {
+    "9:16": 9 / 16,
+    "1:1": 1.0,
+    "4:5": 4 / 5,
+    "16:9": 16 / 9,
+    "Other": 0
+}
+
+def get_next_video_id() -> str:
+    """
+    Generate a random 8-digit video ID
+    :return: 8-digit number if a random ID could be generated. Raises exception otherwise.
+    :rtype: str
+    """
+    max_id = 99999999
+    for i in range(max_id+1):
+        random_id = random.randint(0, max_id)
+        video_id = f"{random_id:08d}"
+        if video_id not in videos.keys():
+            return video_id
+    raise Exception("No free video IDs available")
+
+def find_ratio_bucket(width, height):
+    """
+    Find the ratio bucket for the given aspect ratio.
+    :param int width: width of the video we are dealing with
+    :param int height: height of the video we are dealing with
+    :return: The ratio bucket name, or Other if no bucket is within 1% tolerance.
+    :rtype: str
+    """
+    aspect_ratio_float = width / height if height != 0 else 0
+    for name, ratio in ASPECT_RATIO_BUCKETS.items():
+        tolerance = ratio * 0.01  # 1% tolerance
+        if abs(aspect_ratio_float - ratio) <= tolerance:
+            return name
+    return "Other"
+
+def dhash_gray(image_gray: np.ndarray) -> int:
+    """
+    Compute a 64-bit dHash (difference hash) for a grayscale image.
+    :param np.ndarray image_gray: Grayscale image from video upload
+    :return: 64-bit integer hash value representing the image
+    :rtype: int
+    """
+    # Resize to 9x8 to get 8 rows and 9 columns
+    # 9 columns produce 8 comparisons (0 vs 1, 1 vs 2, ..., 7 vs 8).
+    # 8 rows with 8 bits per row = 64 bits
+    resized = cv2.resize(image_gray, (9, 8), interpolation=cv2.INTER_AREA)
+    # Compare horizontal neighbors
+    diff = resized[:, 1:] > resized[:, :-1]
+    # Pack bits into 64-bit integer
+    bits = 0
+    bit_index = 0
+    for row in diff:
+        for val in row:
+            if bool(val):
+                bits |= (1 << bit_index)
+            bit_index += 1
+    return int(bits)
+
+
+def sample_frame_hashes(file_path: str, max_frames: int = 15) -> List[int]:
+    """
+    Sample frames across the video and compute dHashes for similarity.
+    :param str file_path: Path to the video file to sample
+    :param int max_frames: Maximum number of frames to sample across the video
+    :return: List of 64-bit integer hash values for sampled frames
+    :rtype: list[int]
+    """
+    cap = cv2.VideoCapture(file_path)
+    if not cap.isOpened():
+        cap.release()
+        return []
+    
+    frame_count = int(cap.get(cv2.CAP_PROP_FRAME_COUNT)) or 0
+    if frame_count <= 0:
+        frame_count = max_frames
+    
+    # Evenly sample frames across the video
+    indices = np.linspace(0, max(0, frame_count - 1), num=min(max_frames, max(1, frame_count)), dtype=int)
+    hashes = []
+    
+    for idx in indices:
+        cap.set(cv2.CAP_PROP_POS_FRAMES, int(idx))
+        ok, frame = cap.read()
+        if not ok or frame is None:
+            continue
+        gray = cv2.cvtColor(frame, cv2.COLOR_BGR2GRAY)
+        hashes.append(dhash_gray(gray))
+    
+    cap.release()
+    return hashes
+
+
+def hamming_distance(a: int, b: int) -> int:
+    """
+    Calculate Hamming distance between two integers (number of differing bits).
+    :param int a: First hash value to compare
+    :param int b: Second hash value to compare
+    :return: Number of differing bits between the two integers
+    :rtype: int
+    """
+    return bin(a ^ b).count("1")
+
+
+def compare_video_hashes(hashes_a: List[int], hashes_b: List[int]) -> float:
+    """
+    Compare two lists of video frame hashes and return a similarity score in [0, 1].
+    1.0 means identical, 0.0 means completely different.
+    :param List[int] hashes_a: Hash list for video A
+    :param List[int] hashes_b: Hash list for video B
+    :return: Similarity score between 0.0 and 1.0
+    :rtype: float
+    """
+    if not hashes_a or not hashes_b:
+        return 0.0
+    
+    # For each hash in set A, find the minimum distance to any hash in set B
+    distances = []
+    for h in hashes_a:
+        min_dist = min(hamming_distance(h, hb) for hb in hashes_b)
+        distances.append(min_dist)
+    
+    # Normalize by 64 bits (dHash produces 64-bit values)
+    avg_distance = float(np.mean(distances))
+    similarity = max(0.0, 1.0 - (avg_distance / 64.0))
+    return similarity
+
+
+def extract_video_metadata(file_path):
+    """
+    Extract the video metadata from the file.
+    :param str file_path: The path to the video file.
+    :return: The video metadata.
+    :rtype: tuple
+    """
+    cap = cv2.VideoCapture(file_path)
+    if not cap.isOpened():
+        raise Exception("Could not open video file")
+    width = int(cap.get(cv2.CAP_PROP_FRAME_WIDTH))
+    height = int(cap.get(cv2.CAP_PROP_FRAME_HEIGHT))
+    ratio_bucket = find_ratio_bucket(width, height)
+    greatest_common_divisor = math.gcd(width, height)
+    aspect_ratio = f"{int(width/greatest_common_divisor)}:{int(height/greatest_common_divisor)}"
+    cap.release()
+    return width, height, aspect_ratio, ratio_bucket
+
+@app.post("/upload")
+async def upload_videos(files: list[UploadFile] = File(...)):
+    """
+    Upload one or more MP4 videos and extract metadata
+    :return: A JSONResponse of a list of video metadata dictionaries.
+    :rtype: JSONResponse
+    """
+    if not files:
+        raise HTTPException(status_code=400, detail="No files provided")
+    results = []
+    temp_paths = []
+    try:
+        for file in files:
+            filename = file.filename or ""
+            log.info(f"Processing file: {filename}")
+            content_type = getattr(file, "content_type", None) or ""
+            is_mp4_by_name = filename.lower().endswith('.mp4')
+            is_mp4_by_type = content_type.lower() == 'video/mp4'
+            if not (is_mp4_by_name or is_mp4_by_type):
+                raise HTTPException(
+                    status_code=400, 
+                    detail=f"Only MP4 files are supported. Received filename='{filename}', content_type='{content_type}'"
+                )
+            video_id = get_next_video_id()
+            temp_path = f"temp_{video_id}.mp4"
+            temp_paths.append(temp_path)
+            with open(temp_path, "wb") as buffer:
+                content = await file.read()
+                buffer.write(content)
+            width, height, aspect_ratio, ratio_bucket = extract_video_metadata(temp_path)
+            frame_hashes = sample_frame_hashes(temp_path)
+            video_metadata = {
+                "video_id": video_id,
+                "width": width,
+                "height": height,
+                "aspect_ratio": aspect_ratio,
+                "ratio_bucket": ratio_bucket,
+                "filename": filename
+            }
+            frame_hash_dict[video_id] = frame_hashes
+            results.append(video_metadata)
+            videos[video_id] = video_metadata
+        return JSONResponse(content=results)
+    except HTTPException:
+        # Let HTTPExceptions propagate so their detail/status are preserved
+        raise
+    except Exception as e:
+        log.error(f"Unexpected error processing videos: {e}")
+        raise HTTPException(status_code=400, detail=f"Error processing videos: {e}")
+    finally:
+        for p in temp_paths:
+            if os.path.exists(p):
+                try:
+                    os.remove(p)
+                except Exception:
+                    log.error(f"Error deleting temp file {p}")
+                    pass
+
+
+@app.get("/videos")
+async def list_videos(ratio: Optional[str] = Query(default=None, description="Canonical aspect ratio like 9:16, 1:1, 4:5, 16:9")):
+    """
+    List uploaded videos, optionally filtered by canonical aspect ratio bucket.
+    :param Optional[str] ratio: Canonical aspect ratio filter (i.e., 9:16, 1:1, 4:5, 16:9, Other)
+    :return: List of uploaded video metadata dictionaries
+    :rtype: list[dict]
+    """
+    values = list(videos.values())
+    log.info(f"Listing videos with ratio: {ratio}")
+    if ratio is None:
+        return values
+    matching_videos = []
+    for video in values:
+        log.info(f"Video: {video['filename']} has ratio: {video['ratio_bucket']}")
+        if video["ratio_bucket"] == ratio:
+            matching_videos.append(video)
+    return matching_videos
+
+
+@app.get("/match")
+async def match_videos(video_id: str = Query(..., description="Video ID to match against other videos")):
+    """
+    Find videos with similar content to the given video_id.
+    Uses perceptual hashing that's robust to overlays, aspect ratio, brightness, etc.
+    :param str video_id: Video ID to match against other uploaded videos
+    :return: List of similar videos with filename and confidence score
+    :rtype: list[dict]
+    """
+    if video_id not in frame_hash_dict:
+        raise HTTPException(status_code=404, detail=f"Video with ID {video_id} not found")
+    
+    target_hashes = frame_hash_dict[video_id]
+    
+    if not target_hashes:
+        raise HTTPException(status_code=400, detail="Target video has no frame hashes")
+    
+    similar_videos = []
+    
+    for video_id_check, video_hashes in frame_hash_dict.items():
+        if video_id_check == video_id:
+            continue
+        
+        similarity = compare_video_hashes(target_hashes, video_hashes)
+        
+        if similarity > 0.6:
+            similar_videos.append({
+                "video_id": video_id_check,
+                "filename": videos[video_id_check]["filename"],
+                "confidence": round(similarity, 4)
+            })
+    
+    # Sort by confidence (highest first)
+    similar_videos.sort(key=lambda x: x["confidence"], reverse=True)
+    
+    return similar_videos
+
+
+@app.get("/")
+async def root():
+    """
+    Root endpoint to give description
+    :return: Dictionary of description and endpoints
+    :rtype: dict
+    """
+    log.info("Root endpoint called")
+    return {
+        "message": "Aspect Ratio Finder and Same Video Detector",
+        "endpoints": {
+            "upload": "POST /upload - Upload video files",
+            "videos": "GET /videos?ratio=<ratio> - List all videos or filter by aspect ratio",
+            "match": "GET /match?video_id=<id> - Find videos with similar content",
+        }
+    }
+
+if __name__ == "__main__":
+    uvicorn.run(app, host="0.0.0.0", port=8000, log_level="info", access_log=True)